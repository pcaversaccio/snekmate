## defaults for all profiles
[profile.default]
src = 'src'                                                 # the source directory
test = 'test'                                               # the test directory
out = 'out'                                                 # the output directory (for artifacts)
libs = ['lib']                                              # a list of library directories
cache = true                                                # whether to cache builds or not
cache_path = 'cache'                                        # where the cache is stored if enabled
force = false                                               # whether to ignore the cache (clean build)
fuzz = { runs = 256 }                                       # the number of fuzz runs for tests
invariant = { runs = 256 }                                  # the number of runs that must execute for each invariant test group
ffi = true                                                  # whether to enable foreign function interface (ffi) cheatcodes or not
verbosity = 3                                               # the verbosity of tests
fs_permissions = [{ access = "read-write", path = "./"}]    # set read-write access to project root
solc_version = '0.8.25'                                     # override for the solc version
<<<<<<< HEAD
evm_version = 'shanghai'                                    # set the EVM target version
no_match_path = 'test/**/{echidna,halmos}/**/*'             # only run tests in test directory that do not match the specified glob pattern
=======
evm_version = 'cancun'                                      # set the EVM target version
no_match_path = 'test/tokens/echidna/**/*'                  # only run tests in test directory that do not match the specified glob pattern
>>>>>>> 4f3b6c49

## default overrides for the CI runs
[profile.ci]
force = true                                                # always perform a clean build
fuzz = { runs = 10_000, max_test_rejects = 350_000 }        # increase the number of fuzz runs and maximum number of combined inputs that may be rejected for the tests
invariant = { runs = 5_000 }                                # increase the number of runs that must execute for each invariant test group
verbosity = 4                                               # increase the verbosity of tests

## default overrides for the Echidna tests
[profile.echidna]
force = true                                                # always perform a clean build
evm_version = 'shanghai'                                    # set the EVM target version to `shanghai`<|MERGE_RESOLUTION|>--- conflicted
+++ resolved
@@ -13,13 +13,8 @@
 verbosity = 3                                               # the verbosity of tests
 fs_permissions = [{ access = "read-write", path = "./"}]    # set read-write access to project root
 solc_version = '0.8.25'                                     # override for the solc version
-<<<<<<< HEAD
-evm_version = 'shanghai'                                    # set the EVM target version
+evm_version = 'cancun'                                      # set the EVM target version
 no_match_path = 'test/**/{echidna,halmos}/**/*'             # only run tests in test directory that do not match the specified glob pattern
-=======
-evm_version = 'cancun'                                      # set the EVM target version
-no_match_path = 'test/tokens/echidna/**/*'                  # only run tests in test directory that do not match the specified glob pattern
->>>>>>> 4f3b6c49
 
 ## default overrides for the CI runs
 [profile.ci]
