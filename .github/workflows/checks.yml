name: 👮‍♂️ Sanity checks

on: [push, pull_request, workflow_dispatch]

concurrency:
  group: ${{ github.workflow }}-${{ github.ref }}
  cancel-in-progress: true

jobs:
  prettify-n-lint:
    runs-on: ${{ matrix.os }}
    strategy:
      matrix:
        os:
          - ubuntu-latest
        python_version:
          - 3.12
        architecture:
          - x64
        node_version:
          - 20

    steps:
      - name: Checkout
        uses: actions/checkout@v4

      - name: Install pnpm
        uses: pnpm/action-setup@v3
        with:
          version: latest
          run_install: false

      - name: Get pnpm cache directory path
        id: pnpm-cache-dir-path
        run: echo "dir=$(pnpm store path --silent)" >> $GITHUB_OUTPUT

      - name: Restore pnpm cache
        uses: actions/cache@v4
        id: pnpm-cache
        with:
          path: ${{ steps.pnpm-cache-dir-path.outputs.dir }}
          key: ${{ runner.os }}-pnpm-store-${{ hashFiles('**/pnpm-lock.yaml') }}
          restore-keys: |
            ${{ runner.os }}-pnpm-store-

      - name: Use Node.js ${{ matrix.node_version }}
        uses: actions/setup-node@v4
        with:
          node-version: ${{ matrix.node_version }}

      - name: Install pnpm project with a clean slate
        run: pnpm install --prefer-offline --frozen-lockfile

      - name: Prettier and lint
        run: pnpm lint:check

      - name: Setup Python
        uses: actions/setup-python@v5
        with:
          python-version: ${{ matrix.python_version }}
          architecture: ${{ matrix.architecture }}

      - name: Check formatting with Black
        uses: psf/black@stable
        with:
          options: "--check --verbose"
          src: "./lib/utils"

  codespell:
    runs-on: ${{ matrix.os }}
    strategy:
      matrix:
        os:
          - ubuntu-latest

    steps:
      - name: Checkout
        uses: actions/checkout@v4

      - name: Run codespell
        uses: codespell-project/actions-codespell@v2.0
        with:
          check_filenames: true
          skip: ./.git,pnpm-lock.yaml

  validate-links:
    runs-on: ${{ matrix.os }}
    strategy:
      matrix:
        os:
          - ubuntu-latest
        ruby_version:
          - 3.3

    steps:
      - name: Checkout
        uses: actions/checkout@v4

      - name: Set up Ruby
        uses: ruby/setup-ruby@v1
        with:
          ruby-version: ${{ matrix.ruby_version }}
          bundler-cache: true

      - name: Install awesome_bot
        run: gem install awesome_bot

      - name: Validate URLs
        run: |
          awesome_bot ./*.md src/snekmate/**/*.vy src/snekmate/**/mocks/*.vy src/snekmate/**/interfaces/*.vyi \
<<<<<<< HEAD
          test/**/*.sol test/**/interfaces/*.sol test/**/mocks/*.sol test/**/scripts/*.js lib/utils/*.py \
=======
          test/**/*.sol test/**/interfaces/*.sol test/**/mocks/*.sol test/**/scripts/*.js lib/utils/*.sol lib/utils/*.py \
>>>>>>> 4cb87bff
          --allow-dupe --allow-redirect --request-delay 0.4 \
          --white-list https://www.wagmi.xyz,https://github.com/pcaversaccio/snekmate.git@,https://github.com/pcaversaccio/snekmate/releases/tag/v0.1.0,https://github.com/pcaversaccio/snekmate/blob/v0.1.0,https://github.com/pcaversaccio/snekmate/compare/v0.0.5...v0.1.0,https://github.com/vyperlang/vyper/releases/tag/v0.4.0<|MERGE_RESOLUTION|>--- conflicted
+++ resolved
@@ -108,10 +108,6 @@
       - name: Validate URLs
         run: |
           awesome_bot ./*.md src/snekmate/**/*.vy src/snekmate/**/mocks/*.vy src/snekmate/**/interfaces/*.vyi \
-<<<<<<< HEAD
-          test/**/*.sol test/**/interfaces/*.sol test/**/mocks/*.sol test/**/scripts/*.js lib/utils/*.py \
-=======
           test/**/*.sol test/**/interfaces/*.sol test/**/mocks/*.sol test/**/scripts/*.js lib/utils/*.sol lib/utils/*.py \
->>>>>>> 4cb87bff
           --allow-dupe --allow-redirect --request-delay 0.4 \
           --white-list https://www.wagmi.xyz,https://github.com/pcaversaccio/snekmate.git@,https://github.com/pcaversaccio/snekmate/releases/tag/v0.1.0,https://github.com/pcaversaccio/snekmate/blob/v0.1.0,https://github.com/pcaversaccio/snekmate/compare/v0.0.5...v0.1.0,https://github.com/vyperlang/vyper/releases/tag/v0.4.0