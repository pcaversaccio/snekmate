name: 🕵️‍♂️ Test smart contracts

on: [push, pull_request, workflow_dispatch]

concurrency:
  group: ${{ github.workflow }}-${{ github.ref }}
  cancel-in-progress: true

jobs:
  tests:
    runs-on: ${{ matrix.os }}
    strategy:
      matrix:
        os:
          - ubuntu-latest
        python_version:
          - 3.12
        architecture:
          - x64
        node_version:
          - 20
        echidna:
          - "--config test/echidna.yaml"

    steps:
      - name: Checkout
        uses: actions/checkout@v4
        with:
          submodules: recursive

      - name: Setup Python
        uses: actions/setup-python@v5
        with:
          python-version: ${{ matrix.python_version }}
          architecture: ${{ matrix.architecture }}

      - name: Install Vyper
        run: pip install git+https://github.com/vyperlang/vyper.git@master

      - name: Show the Vyper version
        run: vyper --version

      # - name: Setup Ape
      #   uses: ApeWorX/github-action@v2
      #   with:
      #     python-version: ${{ matrix.python_version }}

<<<<<<< HEAD
      - name: Install Ape Vyper4
        run: pip install git+https://github.com/antazoey/ape-vyper.git@feat/vyper4

      - name: Check Ape compilation
        run: ape compile
=======
      # - name: Check Ape compilation
      #   run: ape compile
>>>>>>> 4cb87bff

      - name: Install pnpm
        uses: pnpm/action-setup@v3
        with:
          version: latest
          run_install: false

      - name: Get pnpm cache directory path
        id: pnpm-cache-dir-path
        run: echo "dir=$(pnpm store path --silent)" >> $GITHUB_OUTPUT

      - name: Restore pnpm cache
        uses: actions/cache@v4
        id: pnpm-cache
        with:
          path: ${{ steps.pnpm-cache-dir-path.outputs.dir }}
          key: ${{ runner.os }}-pnpm-store-${{ hashFiles('**/pnpm-lock.yaml') }}
          restore-keys: |
            ${{ runner.os }}-pnpm-store-

      - name: Use Node.js ${{ matrix.node_version }}
        uses: actions/setup-node@v4
        with:
          node-version: ${{ matrix.node_version }}

      - name: Install pnpm project with a clean slate
        run: pnpm install --prefer-offline --frozen-lockfile

      - name: Install Foundry
        uses: foundry-rs/foundry-toolchain@v1
        with:
          version: nightly

      - name: Show the Foundry CI config
        run: forge config
        env:
          FOUNDRY_PROFILE: ci

      - name: Foundry tests
        run: forge test
        env:
          FOUNDRY_PROFILE: ci

      - name: Show the Foundry default config
        run: forge config
        env:
          FOUNDRY_PROFILE: default

      - name: Run snapshot
        run: NO_COLOR=1 forge snapshot >> $GITHUB_STEP_SUMMARY
        env:
          FOUNDRY_PROFILE: default

      - name: Install Homebrew
        uses: Homebrew/actions/setup-homebrew@master

      - name: Install Echidna
        run: brew install echidna

      - name: Show the Echidna version
        run: echidna --version

      - name: Show the Foundry Echidna config
        run: forge config
        env:
          FOUNDRY_PROFILE: echidna

      - name: Compile the Echidna test contracts
        run: forge build --build-info
        env:
          FOUNDRY_PROFILE: echidna

      - name: Run Echidna ERC-20 property tests
        run: echidna test/tokens/echidna/ERC20Properties.sol --contract CryticERC20ExternalHarness ${{ matrix.echidna }}
        env:
          FOUNDRY_PROFILE: echidna

      - name: Run Echidna ERC-721 property tests
        run: echidna test/tokens/echidna/ERC721Properties.sol --contract CryticERC721ExternalHarness ${{ matrix.echidna }}
        env:
          FOUNDRY_PROFILE: echidna<|MERGE_RESOLUTION|>--- conflicted
+++ resolved
@@ -45,16 +45,11 @@
       #   with:
       #     python-version: ${{ matrix.python_version }}
 
-<<<<<<< HEAD
       - name: Install Ape Vyper4
         run: pip install git+https://github.com/antazoey/ape-vyper.git@feat/vyper4
 
       - name: Check Ape compilation
         run: ape compile
-=======
-      # - name: Check Ape compilation
-      #   run: ape compile
->>>>>>> 4cb87bff
 
       - name: Install pnpm
         uses: pnpm/action-setup@v3
