--- conflicted
+++ resolved
@@ -20,7 +20,7 @@
         node_version:
           - 20
         echidna:
-          - "--config test/tokens/echidna/echidna-config.yaml --crytic-args --ignore-compile"
+          - "--config test/tokens/echidna/echidna-config.yaml"
         halmos:
           - "--function testHalmos --storage-layout generic --solver-parallel --test-parallel --early-exit --ffi --statistics -vvv"
 
@@ -98,7 +98,7 @@
       #     FOUNDRY_PROFILE: default
 
       # - name: Run snapshot
-      #   run: NO_COLOR=1 forge snapshot --build-info >> $GITHUB_STEP_SUMMARY
+      #   run: NO_COLOR=1 forge snapshot >> $GITHUB_STEP_SUMMARY
       #   env:
       #     FOUNDRY_PROFILE: default
 
@@ -111,24 +111,31 @@
       # - name: Show the Echidna version
       #   run: echidna --version
 
+      # - name: Show the Foundry Echidna config
+      #   run: forge config
+      #   env:
+      #     FOUNDRY_PROFILE: echidna
+
+      # - name: Compile the Echidna test contracts
+      #   run: forge build --build-info
+      #   env:
+      #     FOUNDRY_PROFILE: echidna
+
       # - name: Run Echidna ERC-20 property tests
       #   run: echidna test/tokens/echidna/ERC20Properties.sol --contract CryticERC20ExternalHarness ${{ matrix.echidna }}
+      #   env:
+      #     FOUNDRY_PROFILE: echidna
 
       # - name: Run Echidna ERC-721 property tests
-      #   run: echidna test/tokens/echidna/ERC721Properties.sol --contract CryticERC721ExternalHarness ${{ matrix.echidna }}
+      #   run: run: echidna test/tokens/echidna/ERC721Properties.sol --contract CryticERC721ExternalHarness ${{ matrix.echidna }}
+      #   env:
+      #     FOUNDRY_PROFILE: echidna
 
       - name: Install `setuptools`
         run: pip install setuptools
 
-<<<<<<< HEAD
       - name: Install Halmos
         run: pip install git+https://github.com/a16z/halmos.git@optimize-insn-decode
-=======
-      - name: Run snapshot
-        run: NO_COLOR=1 forge snapshot >> $GITHUB_STEP_SUMMARY
-        env:
-          FOUNDRY_PROFILE: default
->>>>>>> 4f3b6c49
 
       - name: Show the Halmos version
         run: halmos --version
@@ -139,32 +146,8 @@
       - name: Run Halmos ERC-721 symbolic tests
         run: halmos --contract ERC721TestHalmos ${{ matrix.halmos }}
 
-<<<<<<< HEAD
       - name: Run Halmos ERC-1155 symbolic tests
         run: halmos --contract ERC1155TestHalmos ${{ matrix.halmos }}
 
       - name: Run Halmos math symbolic tests
-        run: halmos --contract MathTestHalmos ${{ matrix.halmos }}
-=======
-      - name: Show the Foundry Echidna config
-        run: forge config
-        env:
-          FOUNDRY_PROFILE: echidna
-
-      - name: Compile the Echidna test contracts
-        run: forge build --build-info
-        env:
-          FOUNDRY_PROFILE: echidna
-
-      - name: Run Echidna ERC-20 property tests
-        run: |
-          echidna test/tokens/echidna/ERC20Properties.sol --contract CryticERC20ExternalHarness --config test/tokens/echidna/echidna-config.yaml
-        env:
-          FOUNDRY_PROFILE: echidna
-
-      - name: Run Echidna ERC-721 property tests
-        run: |
-          echidna test/tokens/echidna/ERC721Properties.sol --contract CryticERC721ExternalHarness --config test/tokens/echidna/echidna-config.yaml
-        env:
-          FOUNDRY_PROFILE: echidna
->>>>>>> 4f3b6c49
+        run: halmos --contract MathTestHalmos ${{ matrix.halmos }}